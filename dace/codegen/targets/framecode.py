--- conflicted
+++ resolved
@@ -1,8 +1,4 @@
-<<<<<<< HEAD
-from typing import Optional, Set
-=======
-from typing import Set, Tuple
->>>>>>> 0c41280b
+from typing import Optional, Set, Tuple
 
 import collections
 import dace
@@ -620,19 +616,11 @@
                     to_visit.append(next_node)
         return seen
 
-<<<<<<< HEAD
-    def generate_code(
-            self,
-            sdfg: SDFG,
-            schedule: Optional[dtypes.ScheduleType],
-            sdfg_id: str = "") -> (str, str, Set[TargetCodeGenerator]):
-=======
     def generate_code(self,
                       sdfg: SDFG,
-                      schedule: dtypes.ScheduleType,
+                      schedule: Optional[dtypes.ScheduleType],
                       sdfg_id: str = ""
                       ) -> Tuple[str, str, Set[TargetCodeGenerator], Set[str]]:
->>>>>>> 0c41280b
         """ Generate frame code for a given SDFG, calling registered targets'
             code generation callbacks for them to generate their own code.
             :param sdfg: The SDFG to generate code for.
@@ -657,20 +645,11 @@
         # Generate code
         ###########################
 
-<<<<<<< HEAD
-=======
         # Invoke all instrumentation providers
         for instr in self._dispatcher.instrumentation.values():
             if instr is not None:
                 instr.on_sdfg_begin(sdfg, callsite_stream, global_stream)
 
-        if sdfg.parent is not None:
-            # Nested SDFG
-            symbols_available = sdfg.parent_sdfg.symbols_defined_at(sdfg)
-        else:
-            symbols_available = sdfg.constants
-
->>>>>>> 0c41280b
         # Allocate outer-level transients
         shared_transients = sdfg.shared_transients()
         allocated = set()
